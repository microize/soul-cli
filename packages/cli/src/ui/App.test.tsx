--- conflicted
+++ resolved
@@ -294,11 +294,7 @@
     );
     currentUnmount = unmount;
     await Promise.resolve();
-<<<<<<< HEAD
-    expect(lastFrame()).toContain('Active File (my-file.ts)');
-=======
     expect(lastFrame()).toContain('1 recent file (ctrl+e to view)');
->>>>>>> d76cedb6
   });
 
   it('should not display active file when not available', async () => {
@@ -337,11 +333,7 @@
     currentUnmount = unmount;
     await Promise.resolve();
     expect(lastFrame()).toContain(
-<<<<<<< HEAD
-      'Active File (my-file.ts) (ctrl+e for all IDE context) | 1 GEMINI.md File',
-=======
       'Using: 1 recent file (ctrl+e to view) | 1 GEMINI.md file',
->>>>>>> d76cedb6
     );
   });
 
