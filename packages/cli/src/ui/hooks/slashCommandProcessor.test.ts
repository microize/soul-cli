--- conflicted
+++ resolved
@@ -74,7 +74,6 @@
   getMCPDiscoveryState,
   getMCPServerStatus,
   GeminiClient,
-  MCPOAuthToken,
 } from '@google/gemini-cli-core';
 import { useSessionStats } from '../contexts/SessionContext.js';
 import { LoadedSettings } from '../../config/settings.js';
@@ -163,7 +162,6 @@
       getCheckpointingEnabled: vi.fn(() => true),
       getBugCommand: vi.fn(() => undefined),
       getSessionId: vi.fn(() => 'test-session-id'),
-      getMcpServers: vi.fn(() => ({})),
     } as unknown as Config;
     mockCorgiMode = vi.fn();
     mockUseSessionStats.mockReturnValue({
@@ -218,326 +216,6 @@
   const getProcessor = (showToolDescriptions: boolean = false) =>
     getProcessorHook(showToolDescriptions).result.current;
 
-<<<<<<< HEAD
-  describe('/stats command', () => {
-    it('should show detailed session statistics', async () => {
-      // Arrange
-      mockUseSessionStats.mockReturnValue({
-        stats: {
-          sessionStartTime: new Date('2025-01-01T00:00:00.000Z'),
-        },
-      });
-
-      const { handleSlashCommand } = getProcessor();
-      const mockDate = new Date('2025-01-01T01:02:03.000Z'); // 1h 2m 3s duration
-      vi.setSystemTime(mockDate);
-
-      // Act
-      await act(async () => {
-        handleSlashCommand('/stats');
-      });
-
-      // Assert
-      expect(mockAddItem).toHaveBeenNthCalledWith(
-        2, // Called after the user message
-        expect.objectContaining({
-          type: MessageType.STATS,
-          duration: '1h 2m 3s',
-        }),
-        expect.any(Number),
-      );
-
-      vi.useRealTimers();
-    });
-
-    it('should show model-specific statistics when using /stats model', async () => {
-      // Arrange
-      const { handleSlashCommand } = getProcessor();
-
-      // Act
-      await act(async () => {
-        handleSlashCommand('/stats model');
-      });
-
-      // Assert
-      expect(mockAddItem).toHaveBeenNthCalledWith(
-        2, // Called after the user message
-        expect.objectContaining({
-          type: MessageType.MODEL_STATS,
-        }),
-        expect.any(Number),
-      );
-    });
-
-    it('should show tool-specific statistics when using /stats tools', async () => {
-      // Arrange
-      const { handleSlashCommand } = getProcessor();
-
-      // Act
-      await act(async () => {
-        handleSlashCommand('/stats tools');
-      });
-
-      // Assert
-      expect(mockAddItem).toHaveBeenNthCalledWith(
-        2, // Called after the user message
-        expect.objectContaining({
-          type: MessageType.TOOL_STATS,
-        }),
-        expect.any(Number),
-      );
-    });
-  });
-
-  describe('/about command', () => {
-    it('should show the about box with all details including auth and project', async () => {
-      // Arrange
-      mockGetCliVersionFn.mockResolvedValue('test-version');
-      process.env.SANDBOX = 'gemini-sandbox';
-      process.env.GOOGLE_CLOUD_PROJECT = 'test-gcp-project';
-      vi.mocked(mockConfig.getModel).mockReturnValue('test-model-from-config');
-
-      const settings = {
-        merged: {
-          selectedAuthType: 'test-auth-type',
-          contextFileName: 'GEMINI.md',
-        },
-      } as unknown as LoadedSettings;
-
-      const { result } = renderHook(() =>
-        useSlashCommandProcessor(
-          mockConfig,
-          settings,
-          [],
-          mockAddItem,
-          mockClearItems,
-          mockLoadHistory,
-          mockRefreshStatic,
-          mockSetShowHelp,
-          mockOnDebugMessage,
-          mockOpenThemeDialog,
-          mockOpenAuthDialog,
-          mockOpenEditorDialog,
-          mockCorgiMode,
-          false,
-          mockSetQuittingMessages,
-          vi.fn(), // mockOpenPrivacyNotice
-        ),
-      );
-
-      // Act
-      await act(async () => {
-        await result.current.handleSlashCommand('/about');
-      });
-
-      // Assert
-      expect(mockAddItem).toHaveBeenCalledTimes(2); // user message + about message
-      expect(mockAddItem).toHaveBeenNthCalledWith(
-        2,
-        expect.objectContaining({
-          type: 'about',
-          cliVersion: 'test-version',
-          osVersion: 'test-platform',
-          sandboxEnv: 'gemini-sandbox',
-          modelVersion: 'test-model-from-config',
-          selectedAuthType: 'test-auth-type',
-          gcpProject: 'test-gcp-project',
-        }),
-        expect.any(Number),
-      );
-    });
-
-    it('should show sandbox-exec profile when applicable', async () => {
-      // Arrange
-      mockGetCliVersionFn.mockResolvedValue('test-version');
-      process.env.SANDBOX = 'sandbox-exec';
-      process.env.SEATBELT_PROFILE = 'test-profile';
-      vi.mocked(mockConfig.getModel).mockReturnValue('test-model-from-config');
-
-      const { result } = getProcessorHook();
-
-      // Act
-      await act(async () => {
-        await result.current.handleSlashCommand('/about');
-      });
-
-      // Assert
-      expect(mockAddItem).toHaveBeenNthCalledWith(
-        2,
-        expect.objectContaining({
-          sandboxEnv: 'sandbox-exec (test-profile)',
-        }),
-        expect.any(Number),
-      );
-    });
-  });
-
-  describe('OAuth commands', () => {
-    beforeEach(() => {
-      // Mock the MCP OAuth modules
-      vi.mock('@google/gemini-cli-core', async (importOriginal) => {
-        const actual =
-          await importOriginal<typeof import('@google/gemini-cli-core')>();
-        return {
-          ...actual,
-          MCPOAuthProvider: {
-            authenticate: vi.fn(),
-          },
-          getMCPServerStatus: vi.fn(),
-          getMCPDiscoveryState: vi.fn(),
-        };
-      });
-    });
-
-    it('/mcp auth should list OAuth-enabled servers when no server specified', async () => {
-      // Arrange
-      const mockMcpServers = {
-        'oauth-server': {
-          httpUrl: 'https://api.example.com/mcp',
-          oauth: { enabled: true },
-        },
-        'non-oauth-server': {
-          command: './mcp-server',
-        },
-      };
-
-      vi.mocked(mockConfig.getMcpServers).mockReturnValue(mockMcpServers);
-      const { handleSlashCommand } = getProcessor();
-
-      // Act
-      await act(async () => {
-        await handleSlashCommand('/mcp auth');
-      });
-
-      // Assert
-      expect(mockAddItem).toHaveBeenCalledWith(
-        expect.objectContaining({
-          type: MessageType.INFO,
-          text: expect.stringContaining(
-            'MCP servers with OAuth authentication',
-          ),
-        }),
-        expect.any(Number),
-      );
-      expect(mockAddItem).toHaveBeenCalledWith(
-        expect.objectContaining({
-          text: expect.stringContaining('oauth-server'),
-        }),
-        expect.any(Number),
-      );
-    });
-
-    it('/mcp auth <server> should authenticate with specific server', async () => {
-      // Arrange
-      const mockMcpServers = {
-        'oauth-server': {
-          httpUrl: 'https://api.example.com/mcp',
-          oauth: { enabled: true },
-        },
-      };
-
-      vi.mocked(mockConfig.getMcpServers).mockReturnValue(mockMcpServers);
-      (
-        mockConfig as Config & {
-          getToolRegistry: Mock;
-          getGeminiClient: Mock;
-        }
-      ).getToolRegistry = vi
-        .fn()
-        .mockResolvedValue({ discoverToolsForServer: vi.fn() });
-      (
-        mockConfig as Config & {
-          getToolRegistry: Mock;
-          getGeminiClient: Mock;
-        }
-      ).getGeminiClient = vi.fn().mockReturnValue({
-        setTools: vi.fn(),
-      });
-
-      const { MCPOAuthProvider } = await import('@google/gemini-cli-core');
-      vi.mocked(MCPOAuthProvider.authenticate).mockResolvedValue({
-        accessToken: 'test_token',
-        tokenType: 'Bearer',
-      } as MCPOAuthToken);
-
-      const { handleSlashCommand } = getProcessor();
-
-      // Act
-      await act(async () => {
-        await handleSlashCommand('/mcp auth oauth-server');
-      });
-
-      // Assert
-      expect(MCPOAuthProvider.authenticate).toHaveBeenCalledWith(
-        'oauth-server',
-        { enabled: true },
-        'https://api.example.com/mcp',
-      );
-      expect(mockAddItem).toHaveBeenCalledWith(
-        expect.objectContaining({
-          type: MessageType.INFO,
-          text: expect.stringContaining('Successfully authenticated'),
-        }),
-        expect.any(Number),
-      );
-    });
-
-    it('/mcp auth should handle authentication errors gracefully', async () => {
-      // Arrange
-      const mockMcpServers = {
-        'oauth-server': {
-          httpUrl: 'https://api.example.com/mcp',
-          oauth: { enabled: true },
-        },
-      };
-
-      vi.mocked(mockConfig.getMcpServers).mockReturnValue(mockMcpServers);
-
-      const { MCPOAuthProvider } = await import('@google/gemini-cli-core');
-      vi.mocked(MCPOAuthProvider.authenticate).mockRejectedValue(
-        new Error('Authentication failed'),
-      );
-
-      const { handleSlashCommand } = getProcessor();
-
-      // Act
-      await act(async () => {
-        await handleSlashCommand('/mcp auth oauth-server');
-      });
-
-      // Assert
-      expect(mockAddItem).toHaveBeenCalledWith(
-        expect.objectContaining({
-          type: MessageType.ERROR,
-          text: expect.stringContaining('Failed to authenticate'),
-        }),
-        expect.any(Number),
-      );
-    });
-
-    it('/mcp auth should handle non-existent server', async () => {
-      // Arrange
-      vi.mocked(mockConfig.getMcpServers).mockReturnValue({});
-      const { handleSlashCommand } = getProcessor();
-
-      // Act
-      await act(async () => {
-        await handleSlashCommand('/mcp auth non-existent-server');
-      });
-
-      // Assert
-      expect(mockAddItem).toHaveBeenCalledWith(
-        expect.objectContaining({
-          type: MessageType.ERROR,
-          text: expect.stringContaining('not found'),
-        }),
-        expect.any(Number),
-      );
-    });
-  });
-
-=======
->>>>>>> 03b3917f
   describe('Other commands', () => {
     it('/editor should open editor dialog and return handled', async () => {
       const { handleSlashCommand } = getProcessor();
