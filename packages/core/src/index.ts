/**
 * @license
 * Copyright 2025 Google LLC
 * SPDX-License-Identifier: Apache-2.0
 */

// Export config
export * from './config/config.js';

// Export Core Logic
export * from './core/client.js';
export * from './core/contentGenerator.js';
export * from './core/loggingContentGenerator.js';
export * from './core/geminiChat.js';
export * from './core/logger.js';
export * from './core/prompts.js';
export * from './core/tokenLimits.js';
export * from './core/turn.js';
export * from './core/geminiRequest.js';
export * from './core/coreToolScheduler.js';
export * from './core/nonInteractiveToolExecutor.js';

export * from './code_assist/codeAssist.js';
export * from './code_assist/oauth2.js';
export * from './code_assist/server.js';
export * from './code_assist/types.js';

// Export utilities
export * from './utils/paths.js';
export * from './utils/schemaValidator.js';
export * from './utils/errors.js';
export * from './utils/getFolderStructure.js';
export * from './utils/memoryDiscovery.js';
export * from './utils/gitIgnoreParser.js';
export * from './utils/gitUtils.js';
export * from './utils/editor.js';
export * from './utils/quotaErrorDetection.js';
export * from './utils/fileUtils.js';
export * from './utils/retry.js';
export * from './utils/shell-utils.js';
export * from './utils/systemEncoding.js';
export * from './utils/textUtils.js';
export * from './utils/formatters.js';
export * from './utils/generateContentResponseUtilities.js';
export * from './utils/filesearch/fileSearch.js';
export * from './utils/errorParsing.js';
export * from './utils/ignorePatterns.js';

// Export services
export * from './services/fileDiscoveryService.js';
export * from './services/gitService.js';
export * from './services/chatRecordingService.js';
export * from './services/fileSystemService.js';

// Export IDE specific logic
export * from './ide/ide-client.js';
export * from './ide/ideContext.js';
export * from './ide/ide-installer.js';
export { getIdeInfo, DetectedIde } from './ide/detect-ide.js';
export { type IdeInfo } from './ide/detect-ide.js';
export * from './ide/constants.js';

// Export Shell Execution Service
export * from './services/shellExecutionService.js';

// Export base tool definitions
export * from './tools/tools.js';
export * from './tools/tool-error.js';
export * from './tools/tool-registry.js';

// Export prompt logic
export * from './prompts/mcp-prompts.js';

// Export specific tool logic
export * from './tools/read-file.js';
export * from './tools/ls.js';
export * from './tools/grep.js';
export * from './tools/ripGrep.js';
export * from './tools/glob.js';
export * from './tools/edit.js';
export * from './tools/write-file.js';
export * from './tools/web-fetch.js';
export * from './tools/memoryTool.js';
export * from './tools/shell.js';
export * from './tools/web-search.js';
export * from './tools/read-many-files.js';
export * from './tools/mcp-client.js';
export * from './tools/mcp-tool.js';

// MCP OAuth
export { MCPOAuthProvider } from './mcp/oauth-provider.js';
<<<<<<< HEAD
export { MCPOAuthTokenStorage } from './mcp/oauth-token-storage.js';
export {
  MCPOAuthToken,
  MCPOAuthCredentials,
  ITokenStorage,
} from './mcp/types.js';
=======
export type {
  MCPOAuthToken,
  MCPOAuthCredentials,
} from './mcp/oauth-token-storage.js';
export { MCPOAuthTokenStorage } from './mcp/oauth-token-storage.js';
>>>>>>> dff175c4
export type { MCPOAuthConfig } from './mcp/oauth-provider.js';
export type {
  OAuthAuthorizationServerMetadata,
  OAuthProtectedResourceMetadata,
} from './mcp/oauth-utils.js';
export { OAuthUtils } from './mcp/oauth-utils.js';

// Export telemetry functions
export * from './telemetry/index.js';
export { sessionId } from './utils/session.js';
export * from './utils/browser.js';
export { Storage } from './config/storage.js';<|MERGE_RESOLUTION|>--- conflicted
+++ resolved
@@ -89,20 +89,11 @@
 
 // MCP OAuth
 export { MCPOAuthProvider } from './mcp/oauth-provider.js';
-<<<<<<< HEAD
-export { MCPOAuthTokenStorage } from './mcp/oauth-token-storage.js';
-export {
-  MCPOAuthToken,
-  MCPOAuthCredentials,
-  ITokenStorage,
-} from './mcp/types.js';
-=======
 export type {
   MCPOAuthToken,
   MCPOAuthCredentials,
-} from './mcp/oauth-token-storage.js';
-export { MCPOAuthTokenStorage } from './mcp/oauth-token-storage.js';
->>>>>>> dff175c4
+} from './mcp/types.js';
+export {  MCPOAuthTokenStorage } from './mcp/oauth-token-storage.js';
 export type { MCPOAuthConfig } from './mcp/oauth-provider.js';
 export type {
   OAuthAuthorizationServerMetadata,
