--- conflicted
+++ resolved
@@ -47,13 +47,10 @@
 import { shouldAttemptBrowserLaunch } from '../utils/browser.js';
 import { MCPOAuthConfig } from '../mcp/oauth-provider.js';
 import { IdeClient } from '../ide/ide-client.js';
-<<<<<<< HEAD
 import { WriteTodosTool } from '../tools/write-todos.js';
-=======
 import type { Content } from '@google/genai';
 import { logIdeConnection } from '../telemetry/loggers.js';
 import { IdeConnectionEvent, IdeConnectionType } from '../telemetry/types.js';
->>>>>>> 90e5a76f
 
 // Re-export OAuth config type
 export type { MCPOAuthConfig };
